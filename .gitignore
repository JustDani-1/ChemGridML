--- conflicted
+++ resolved
@@ -27,13 +27,9 @@
 #*.csv
 *.pyc
 #*.png
-<<<<<<< HEAD
-#*.db
-=======
 #*.db
 
 # Personal files
 TODO.txt
 daily_log.txt
-research.txt
->>>>>>> 8110cfdf
+research.txt